--- conflicted
+++ resolved
@@ -574,12 +574,7 @@
         let n = self.rx_buffer.enqueue_slice(data);
         self.remote_last_ts = Some(Instant::now());
         if n > 0 {
-<<<<<<< HEAD
-            defmt::trace!("[{}] Enqueued {:?} bytes to RX buffer", self.peer_handle, n);
-=======
             trace!("[{}] Enqueued {:?} bytes to RX buffer", self.peer_handle, n);
-            #[cfg(feature = "async")]
->>>>>>> c4d18e92
             self.rx_waker.wake();
         }
         n
